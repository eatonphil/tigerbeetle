--- conflicted
+++ resolved
@@ -6,13 +6,9 @@
   process: process
 };
 
-<<<<<<< HEAD
 const Crypto = require('@ronomon/crypto-async');
 
-const HOST = '127.0.0.1';
-=======
 const HOST = 'tb.perf.openafrica.network';
->>>>>>> 214ef0b7
 const PORT = 30000;
 
 const TRANSFER = 64;
